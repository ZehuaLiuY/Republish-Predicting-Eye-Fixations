--- conflicted
+++ resolved
@@ -2,11 +2,8 @@
 import os
 import time
 from multiprocessing import cpu_count
-from tabnanny import check
-from typing import Union, NamedTuple
 import torch
 import torch.backends.cudnn
-from debugpy.common.timestamp import current
 from torch import nn
 from torch.optim import Adam
 from torch.optim.optimizer import Optimizer
@@ -15,13 +12,12 @@
 from dataset import MIT, load_ground_truth
 import argparse
 from pathlib import Path
+
 from MrCNN import MrCNN
-<<<<<<< HEAD
 from MrCNNs import MrCNNs
-from metrics import calculate_auc
-=======
+
 from metrics import calculate_auc, calculate_roc_with_shuffle
->>>>>>> a1fe15c4
+
 import matplotlib.pyplot as plt
 import torch.nn.functional as F
 from tqdm import tqdm
@@ -248,14 +244,14 @@
 
             if ((epoch + 1) % val_frequency) == 0:
                 self.model.eval()
-<<<<<<< HEAD
+
                 auc = self.validate()
                 current_auc = auc
                 print(f"Epoch {epoch + 1} validation AUC score {auc}")
-=======
-                auc = self.validate(shuffle=True)
-                print(f"Epoch {epoch} validation AUC score {auc}")
->>>>>>> a1fe15c4
+
+                shuffle_auc = self.validate(shuffle=True)
+                print(f"Epoch {epoch + 1} validation AUC score {shuffle_auc}")
+
                 # self.validate() will put the model in validation mode,
                 # so we have to switch back to train mode afterwards
                 # self.model.train()
