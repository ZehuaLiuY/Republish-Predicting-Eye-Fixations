--- conflicted
+++ resolved
@@ -43,11 +43,7 @@
 )
 parser.add_argument(
     "--epochs",
-<<<<<<< HEAD
-    default=1,
-=======
     default=20,
->>>>>>> d87b238d
     type=int,
     help="Number of epochs (passes through the entire dataset) to train for",
 )
@@ -306,7 +302,6 @@
                     }, checkpoint_file)
                     print(f"final model saved at {checkpoint_file}")
 
-
     # print the metrics, in each step
     def print_metrics(self, epoch, accuracy, loss, data_load_time, step_time):
         epoch_step = self.step % len(self.train_loader)
@@ -390,6 +385,7 @@
 
             return auc, shuffle_auc
 
+
 def get_accuracy(preds, y,threshold=0.5):
     tp = tn = fp = fn = 0
     pred_binary = [1 if p > threshold else 0 for p in preds]
@@ -404,6 +400,16 @@
             fn += 1
     accuracy = (tp + tn) / (tp + tn + fp + fn) if (tp + tn + fp + fn) > 0 else 0
     return accuracy
+
+# def get_accuracy(preds, y, threshold=0.5):
+#     pred_binary = (preds > threshold).astype(int)
+#     tp = ((y == 1) & (pred_binary == 1)).sum()
+#     tn = ((y == 0) & (pred_binary == 0)).sum()
+#     fp = ((y == 0) & (pred_binary == 1)).sum()
+#     fn = ((y == 1) & (pred_binary == 0)).sum()
+#     total = tp + tn + fp + fn
+#     accuracy = (tp + tn) / total if total > 0 else 0
+#     return accuracy
 
 
 def get_summary_writer_log_dir(args: argparse.Namespace) -> str:
